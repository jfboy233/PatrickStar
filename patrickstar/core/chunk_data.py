# BSD 3-Clause License
#
# Copyright (C) 2021 THL A29 Limited, a Tencent company.  All rights reserved.
#
# Redistribution and use in source and binary forms, with or without modification,
# are permitted provided that the following conditions are met:
#
#  * Redistributions of source code must retain the above copyright notice, this
#    list of conditions and the following disclaimer.
#
#  * Redistributions in binary form must reproduce the above copyright notice,
#    this list of conditions and the following disclaimer in the documentation
#    and/or other materials provided with the distribution.
#
#  * Neither the name of the psutil authors nor the names of its contributors
#    may be used to endorse or promote products derived from this software without
#    specific prior written permission.
#
# THIS SOFTWARE IS PROVIDED BY THE COPYRIGHT HOLDERS AND CONTRIBUTORS "AS IS" AND
# ANY EXPRESS OR IMPLIED WARRANTIES, INCLUDING, BUT NOT LIMITED TO, THE IMPLIED
# WARRANTIES OF MERCHANTABILITY AND FITNESS FOR A PARTICULAR PURPOSE ARE
# DISCLAIMED. IN NO EVENT SHALL THE COPYRIGHT OWNER OR CONTRIBUTORS BE LIABLE FOR
# ANY DIRECT, INDIRECT, INCIDENTAL, SPECIAL, EXEMPLARY, OR CONSEQUENTIAL DAMAGES
# (INCLUDING, BUT NOT LIMITED TO, PROCUREMENT OF SUBSTITUTE GOODS OR SERVICES;
# LOSS OF USE, DATA, OR PROFITS; OR BUSINESS INTERRUPTION) HOWEVER CAUSED AND ON
# ANY THEORY OF LIABILITY, WHETHER IN CONTRACT, STRICT LIABILITY, OR TORT
# (INCLUDING NEGLIGENCE OR OTHERWISE) ARISING IN ANY WAY OUT OF THE USE OF THIS
# SOFTWARE, EVEN IF ADVISED OF THE POSSIBILITY OF SUCH DAMAGE.

import time
import torch

from patrickstar.core.memtracer import RuntimeMemTracer
from patrickstar.profiler import profiler
from patrickstar.utils import logger, getsizeof
import patrickstar.utils.global_timer as global_timer
from .const import TensorState, ChunkState
from patrickstar.core.memory_cache import MemoryCache
from typing import Optional


class Chunk(object):
    def __init__(
        self,
        capacity: int,
        data_type: torch.dtype,
        chunk_id: int,
        memory_tracer: RuntimeMemTracer,
        memory_cache: Optional[MemoryCache],
        local_rank: int = 0,
        is_dummy: bool = False,
    ):
        r"""
        Chunk is the minimal unit of the data transfer.
        It is a contiguous memory for saving tensors.
        To remove a tensor, we only need to set the state of the tensor to `FREE`.

        Chunk does no know if we are doing distributed training or not.
        Every process will observe its own chunk instances.

        Args:
            capacity: int. The maximum number of elements in the chunk.
            data_type: :class:`torch.dtype`.
            chunk_id: int.
            local_rank: int.
            is_dummy: bool.
        """
        self.chunk_id = chunk_id
        # payload numel does not equal to capacity. payload can be None.
        self.capacity = capacity
        self.data_type = data_type
        self.local_rank = local_rank
        self._is_dummy = is_dummy
        self.memory_tracer = memory_tracer
        # the number of tensors of the chunk in each state
        self._state_dict = {
            TensorState.COMPUTE: 0,
            TensorState.HOLD: 0,
            TensorState.HOLD_AFTER_FWD: 0,
            TensorState.HOLD_AFTER_BWD: 0,
            TensorState.FREE: 0,
        }
        # the number of tensors that are not used in the forward calculation
        self.unused = 0

        self.payload = None
        self._time_profile = True
        self._pin_flag = False
        self.with_mem_cache = memory_cache is not None
        if self.with_mem_cache:
            self.memory_cache = memory_cache

    def is_dummy(self):
        return self._is_dummy

    def get_chunk_space(self):
        r"""Size of the chunk (Bytes)."""
        return getsizeof(self.data_type) * self.capacity

    def get_payload_space(self):
        r"""Size of the payload (Bytes)."""
        if self.payload is None:
            return 0
        else:
            return getsizeof(self.payload.dtype) * self.payload.numel()

    def pin(self):
        self._pin_flag = True

    def unpin(self):
        self._pin_flag = False

    def is_pin(self):
        return self._pin_flag

    def allocate_payload(self, device):
        r"""Allocate payload on device for the chunk.

        NOTE() This method does not check availability. Please check if
        there is enough room for the chunk.
        This function should be exception-safe.
        Args:
            device: :class:`torch.device`.
        """
        payload_numel = self.capacity

        if self._time_profile:
            global_timer.my_timer.start_profile(f"CHUNK_allocate_payload_{device.type}")
        # reuse the chunk in cache if possible
        if self.with_mem_cache:
            try:
                self.payload = self.memory_cache.pop_or_allocate(
                    device, payload_numel, self.data_type, device.type == "cpu"
                )
            except RuntimeError:
                if self._time_profile:
                    global_timer.my_timer.finish_profile(
                        f"CHUNK_allocate_payload_{device.type}"
                    )
                return False
        else:
            try:
                self.payload = torch.zeros(
                    payload_numel,
                    dtype=self.data_type,
                    device=device,
                    pin_memory=(device.type == "cpu"),
                )
                self.memory_tracer.add(device.type, self.get_payload_space())
            except RuntimeError:
                if self._time_profile:
                    global_timer.my_timer.finish_profile(
                        f"CHUNK_allocate_payload_{device.type}"
                    )
                return False

        if profiler.started():
            profiler.chunk_life_cycle[self.chunk_id]["life_cycle"].append(
                (time.time(), "allocate", device)
            )

        if self._time_profile:
            global_timer.my_timer.finish_profile(
                f"CHUNK_allocate_payload_{device.type}"
            )
        return True

    def release_payload(self):
        r"""Release the payload."""
        if self.with_mem_cache:
            self.memory_cache.push(self.payload)
            # must delete reference of `Chunk` to self.payload
            self.payload = None
        else:
            self.memory_tracer.delete(self.get_device().type, self.get_payload_space())
            del self.payload
            self.payload = None
        if profiler.started():
            profiler.chunk_life_cycle[self.chunk_id]["life_cycle"].append(
                (time.time(), "release", None)
            )

    def update_state(self, old_state, new_state):
        r"""Update the state counter of tensors of the chunk.

        Args:
            old_state: :class:`TensorState`.
            new_state: :class:`TensorState`.
        """
        self._state_dict[old_state] -= 1
        self._state_dict[new_state] += 1

    def get_state(self):
        """
        When payload is None, the state is `RELEASED`,
        otherwise, state of the chunk is decided by its tensors.

        Returns:
            :class:`ChunkState`.
        """
        if self.payload is None:
            return ChunkState.RELEASED

        # Distributed training need to fix the chunk on the compute device.
        if self._state_dict[TensorState.COMPUTE] > 0:
            return ChunkState.COMPUTE
        elif self._state_dict[TensorState.HOLD] > 0:
            return ChunkState.HOLD
        elif self._state_dict[TensorState.HOLD_AFTER_FWD] > 0:
            return ChunkState.HOLD_AFTER_FWD
        elif self._state_dict[TensorState.HOLD_AFTER_BWD] > 0:
            return ChunkState.HOLD_AFTER_BWD
        else:
            return ChunkState.FREE

    def all_tensor_state(self, state):
        r"""If all tensors are in the state or `FREE`.

        Args:
            state: :class:`TensorState`.
        Return:
            bool.
        """
        for k, v in self._state_dict.items():
            if k != TensorState.FREE and k != state:
                if v != 0:
                    # Ignore the unused tensors.
                    if k == TensorState.HOLD and v == self.unused:
                        continue
                    return False
        return True

    def set_unused(self):
        r"""
        After forward calculation, the tensors in `HOLD` state are the ones
        that are not used. Remember them for the release.
        NOTE() This function can only be called at the end of forward calculation.
        """
        # TODO(zilinzhu) Find a better way to represent the unused tensors
        self.unused = self._state_dict[TensorState.HOLD]

    def move(self, target_device: torch.device):
        r"""
        Move the chunk to `target_device`.
        NOTE() Please check if the `target_device` has enough room before.

        Args:
            target_device: :class:`torch.device`.
        """
        if self.get_device() is None:
            logger.warning(f"chunk move payload None to {target_device}")
            return
        if self.get_device() == target_device:
            return
        if self._time_profile:
            if target_device.type == "cuda":
                global_timer.my_timer.start_profile("chunk_cpu_gpu_move")
            else:
                global_timer.my_timer.start_profile("chunk_gpu_cpu_move")
        src_device = self.get_device()

        logger.debug(
            f"move chunk {self.chunk_id}, which has {self.payload.numel() / 1e6} M {self.payload.dtype} elements, "
            f"from {src_device} to {target_device}, "
            f"used mem {self.memory_tracer.used_chunk_mem(target_device.type) / 1e6} MB"
        )

<<<<<<< HEAD
        cuda_ctx = CUDAContext()
        self.compute_finish_event.synchronize()
        with torch.cuda.stream(cuda_ctx.compute_stream):
            if self.with_mem_cache:
                payload_numel = self.payload.numel()
                if target_device.type == "cpu":
                    pinned_payload_cpu = self.memory_cache.pop_or_allocate(
                        target_device, payload_numel, self.payload.dtype, True
                    )
                    pinned_payload_cpu.reshape(self.payload.shape)
                    pinned_payload_cpu.copy_(self.payload)
                    self.memory_cache.push(self.payload)
                    self.payload = pinned_payload_cpu
                elif target_device.type == "cuda":
                    self.payload = self.payload.pin_memory()
                    cuda_tmp_payload = self.memory_cache.pop_or_allocate(
                        target_device, payload_numel, self.payload.dtype, False
                    )
                    cuda_tmp_payload.reshape(self.payload.shape)
                    cuda_tmp_payload.copy_(self.payload)
                    self.memory_cache.push(self.payload)
                    self.payload = cuda_tmp_payload
            else:
                if target_device.type == "cpu":
                    pinned_payload_cpu = torch.empty(
                        self.payload.shape,
                        dtype=self.payload.dtype,
                        device="cpu:0",
                        pin_memory=True,
                    )
                    pinned_payload_cpu.copy_(self.payload)
                    self.payload = pinned_payload_cpu
                elif target_device.type == "cuda":
                    self.payload = self.payload.pin_memory()
                    self.payload = self.payload.to(target_device)

                self.memory_tracer.delete(src_device.type, self.get_payload_space())
                self.memory_tracer.add(target_device.type, self.get_payload_space())
=======
        if self.with_mem_cache:
            payload_numel = self.payload.numel()
            # TODO(jiaruifang) asyc copy.
            if target_device.type == "cpu":
                pinned_payload_cpu = self.memory_cache.pop_or_allocate(
                    target_device, payload_numel, self.payload.dtype, True
                )
                pinned_payload_cpu.reshape(self.payload.shape)
                pinned_payload_cpu.copy_(self.payload)
                self.memory_cache.push(self.payload)
                self.payload = pinned_payload_cpu
            elif target_device.type == "cuda":
                self.payload = self.payload.pin_memory()
                cuda_tmp_payload = self.memory_cache.pop_or_allocate(
                    target_device, payload_numel, self.payload.dtype, False
                )
                cuda_tmp_payload.reshape(self.payload.shape)
                cuda_tmp_payload.copy_(self.payload)
                self.memory_cache.push(self.payload)
                self.payload = cuda_tmp_payload
        else:
            if target_device.type == "cpu":
                pinned_payload_cpu = torch.empty(
                    self.payload.shape,
                    dtype=self.payload.dtype,
                    device="cpu:0",
                    pin_memory=True,
                )
                pinned_payload_cpu.copy_(self.payload)
                self.payload = pinned_payload_cpu
            elif target_device.type == "cuda":
                self.payload = self.payload.pin_memory()
                self.payload = self.payload.to(target_device)

            self.memory_tracer.delete(src_device.type, self.get_payload_space())
            self.memory_tracer.add(target_device.type, self.get_payload_space())
>>>>>>> f618e329

        if self._time_profile:
            if target_device.type == "cuda":
                global_timer.my_timer.finish_profile("chunk_cpu_gpu_move")
                global_timer.data_move_cnter.update(
                    "chunk_cpu_gpu_move", self.get_payload_space()
                )
            elif target_device.type == "cpu":
                global_timer.my_timer.finish_profile("chunk_gpu_cpu_move")
                global_timer.data_move_cnter.update(
                    "chunk_gpu_cpu_move", self.get_payload_space()
                )

        if profiler.started():
            if len(profiler.chunk_life_cycle[self.chunk_id]["life_cycle"]) == 0:
                raise RuntimeError(
                    f"Chunk {self.chunk_id} allocation time is not recorded. "
                    f"You may need to put profiler.start() before initialize_engine "
                )
            profiler.chunk_life_cycle[self.chunk_id]["life_cycle"].append(
                (time.time(), "move", target_device)
            )

    def get_device(self):
        r"""Get device of the payload of chunk, return None if not allocated."""
        if self.payload is not None:
            return self.payload.device
        else:
            return None<|MERGE_RESOLUTION|>--- conflicted
+++ resolved
@@ -265,46 +265,6 @@
             f"used mem {self.memory_tracer.used_chunk_mem(target_device.type) / 1e6} MB"
         )
 
-<<<<<<< HEAD
-        cuda_ctx = CUDAContext()
-        self.compute_finish_event.synchronize()
-        with torch.cuda.stream(cuda_ctx.compute_stream):
-            if self.with_mem_cache:
-                payload_numel = self.payload.numel()
-                if target_device.type == "cpu":
-                    pinned_payload_cpu = self.memory_cache.pop_or_allocate(
-                        target_device, payload_numel, self.payload.dtype, True
-                    )
-                    pinned_payload_cpu.reshape(self.payload.shape)
-                    pinned_payload_cpu.copy_(self.payload)
-                    self.memory_cache.push(self.payload)
-                    self.payload = pinned_payload_cpu
-                elif target_device.type == "cuda":
-                    self.payload = self.payload.pin_memory()
-                    cuda_tmp_payload = self.memory_cache.pop_or_allocate(
-                        target_device, payload_numel, self.payload.dtype, False
-                    )
-                    cuda_tmp_payload.reshape(self.payload.shape)
-                    cuda_tmp_payload.copy_(self.payload)
-                    self.memory_cache.push(self.payload)
-                    self.payload = cuda_tmp_payload
-            else:
-                if target_device.type == "cpu":
-                    pinned_payload_cpu = torch.empty(
-                        self.payload.shape,
-                        dtype=self.payload.dtype,
-                        device="cpu:0",
-                        pin_memory=True,
-                    )
-                    pinned_payload_cpu.copy_(self.payload)
-                    self.payload = pinned_payload_cpu
-                elif target_device.type == "cuda":
-                    self.payload = self.payload.pin_memory()
-                    self.payload = self.payload.to(target_device)
-
-                self.memory_tracer.delete(src_device.type, self.get_payload_space())
-                self.memory_tracer.add(target_device.type, self.get_payload_space())
-=======
         if self.with_mem_cache:
             payload_numel = self.payload.numel()
             # TODO(jiaruifang) asyc copy.
@@ -341,7 +301,6 @@
 
             self.memory_tracer.delete(src_device.type, self.get_payload_space())
             self.memory_tracer.add(target_device.type, self.get_payload_space())
->>>>>>> f618e329
 
         if self._time_profile:
             if target_device.type == "cuda":
