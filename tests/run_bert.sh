--- conflicted
+++ resolved
@@ -1,9 +1,4 @@
-<<<<<<< HEAD
-export GPU_NUM=1
-export MODEL_NAME="Bertlarge"
-export CS=32
-export BS=8
-=======
+
 export GPU_NUM=${GPU_NUM:-1}
 export CS=${CS:-64}
 export BS=${BS:-16}
@@ -14,18 +9,13 @@
 # if warmup fails, lower the ratio
 export warmup_gpu_chunk_mem_ratio=${warmup_gpu_chunk_mem_ratio:-0.2}
 export overall_gpu_mem_ratio=${overall_gpu_mem_ratio:-0.8}
->>>>>>> 7e8c4c7e
 
 # Check result correctness
 # RES_CHECK_FLAG="--res_check"
 # Use a single GPU card to simulate multiple-GPU training.
 # FAKE_DIST="--use_fake_dist"
 
-<<<<<<< HEAD
-=======
 let CHUNK_SIZE=${CS}*1024*1024
-
->>>>>>> 7e8c4c7e
 export PYTHONPATH=../:${PYTHONPATH}
 
 export HYBRID_ADAM_FLAG="--use_hybrid_adam"
@@ -34,25 +24,12 @@
 if [[ ${CPU_EBD} == 1 ]];  then
 export CPU_EMBED="--use_cpu_embedding"
 export CPU_EMBED_FP32="--cpu_embedding_fp32"
-<<<<<<< HEAD
-
-for MODEL_NAME in "GPT2small" #"GPT2_1B" "GPT2_2B" "GPT2_4B"
-do
-for BS in 32
-do
-for CS in 32
-do
-let CHUNK_SIZE=${CS}*1024*1024
-
-echo "${CS} ${BS} ${MODEL_NAME}"
-=======
 else
 export CPU_EMBED=""
 export CPU_EMBED_FP32=""
 fi
 # export MODEL_NAME="GPTsmall"
 # export BS=4
->>>>>>> 7e8c4c7e
 python ../patrickstar/launcher/runner.py --num_nodes 1 \
                              --num_gpus ${GPU_NUM} \
                              test_bert.py ${RES_CHECK_FLAG} \
@@ -63,7 +40,7 @@
                              --model_name=${MODEL_NAME} \
                              --overall_gpu_mem_ratio=${overall_gpu_mem_ratio} \
                              --batch_size=${BS} \
- 			     --margin_use_ratio=${margin_use_ratio} \
+                             --margin_use_ratio=${margin_use_ratio} \
                              --warmup_gpu_chunk_mem_ratio=${warmup_gpu_chunk_mem_ratio} \
                              ${FAKE_DIST} \
                              ${USE_DS_ADAM} \
@@ -71,11 +48,4 @@
                              ${CPU_EMBED_FP32} \
                              ${HYBRID_ADAM_FLAG} \
                              --default_chunk_size=${CHUNK_SIZE} \
-<<<<<<< HEAD
-                             2>&1 | tee logs/log.${MODEL_NAME}_bs_${BS}_cs_${CS}_gpu_${GPU_NUM}
-done
-done
-done
-=======
-                             2>&1 | tee ./logs/log.${MODEL_NAME}_gpu_${GPU_NUM}_cs_${CS}_bs_${BS}_cpueb_${CPU_EBD}_margin_${margin_use_ratio}_warmup_${warmup_gpu_chunk_mem_ratio}_gpu_${overall_gpu_mem_ratio}
->>>>>>> 7e8c4c7e
+                             2>&1 | tee ./logs/log.${MODEL_NAME}_gpu_${GPU_NUM}_cs_${CS}_bs_${BS}_cpueb_${CPU_EBD}_margin_${margin_use_ratio}_warmup_${warmup_gpu_chunk_mem_ratio}_gpu_${overall_gpu_mem_ratio}